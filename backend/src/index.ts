--- conflicted
+++ resolved
@@ -3,13 +3,10 @@
 import cors from 'cors';
 import helmet from 'helmet';
 import dotenv from 'dotenv';
-<<<<<<< HEAD
 import { ensureRedisConnection } from './config/redis';
 import { cacheMiddleware } from './middleware/cache';
 import { CacheKeys } from './utils/cacheKeys';
-=======
 import accountRoutes from './routes/accounts';
->>>>>>> 98ccfb94
 
 // Load environment variables
 dotenv.config();
@@ -38,7 +35,6 @@
   });
 });
 
-<<<<<<< HEAD
 // Placeholder endpoints - implementation pending
 app.get(
   '/api/accounts/:id',
@@ -49,7 +45,6 @@
     });
   }
 );
-=======
 // API Routes
 app.use('/api/accounts', accountRoutes);
 
@@ -59,7 +54,6 @@
     message: 'Credit scoring endpoint - implementation pending'
   });
 });
->>>>>>> 98ccfb94
 
 app.post('/api/fraud/detect', (req, res) => {
   res.json({
@@ -67,7 +61,6 @@
   });
 });
 
-<<<<<<< HEAD
 app.get(
   '/api/accounts/:id/credit-score',
   cacheMiddleware({ keyBuilder: (req) => CacheKeys.creditScoreByAccount(req.params.id), ttlSeconds: 300 }),
@@ -77,7 +70,6 @@
     });
   }
 );
-=======
 // 404 handler
 app.use('*', (req, res) => {
   res.status(404).json({
@@ -89,7 +81,6 @@
     }
   });
 });
->>>>>>> 98ccfb94
 
 // Global error handler
 app.use((error: Error, req: express.Request, res: express.Response, next: express.NextFunction) => {
