--- conflicted
+++ resolved
@@ -3,14 +3,11 @@
 import cors from 'cors';
 import helmet from 'helmet';
 import dotenv from 'dotenv';
-<<<<<<< HEAD
 import authRoutes from './routes/auth';
-=======
 import { ensureRedisConnection } from './config/redis';
 import { cacheMiddleware } from './middleware/cache';
 import { CacheKeys } from './utils/cacheKeys';
 import accountRoutes from './routes/accounts';
->>>>>>> 9a782cd1
 
 // Load environment variables
 dotenv.config();
@@ -104,12 +101,6 @@
 app.use('/api/auth', authRoutes);
 
 // Start server
-<<<<<<< HEAD
-app.listen(PORT, () => {
-  console.log(`ChenAIKit Backend running on port ${PORT}`);
-  console.log(`Health check: http://localhost:${PORT}/api/health`);
-  console.log(`See .github/ISSUE_TEMPLATE/ for backend development tasks`);
-=======
 app.listen(PORT, async () => {
   console.log(`🚀 ChenAIKit Backend running on port ${PORT}`);
   console.log(`📊 Health check: http://localhost:${PORT}/api/health`);
@@ -120,7 +111,6 @@
   } catch (err) {
     console.warn('⚠️  Redis not available. Continuing without cache.');
   }
->>>>>>> 9a782cd1
 });
 
 export default app;