--- conflicted
+++ resolved
@@ -16,7 +16,6 @@
     "dotenv": "^16.0.0",
     "express": "^4.18.0",
     "helmet": "^7.0.0",
-<<<<<<< HEAD
     "winston": "^3.14.2",
     "uuid": "^9.0.1",
     "prom-client": "^15.1.3",
@@ -24,22 +23,17 @@
     "@opentelemetry/sdk-node": "^0.54.0",
     "@opentelemetry/auto-instrumentations-node": "^0.64.1",
     "@opentelemetry/exporter-trace-otlp-http": "^0.54.0"
-=======
->>>>>>> 6ba04451
     "ioredis": "^5.8.0"
     "reflect-metadata": "^0.2.2",
     "typeorm": "^0.3.27"
   },
   "devDependencies": {
     "@types/cors": "^2.8.0",
-<<<<<<< HEAD
     "@types/node": "^20.0.0",
     "@types/uuid": "^9.0.7",
     "typescript": "^5.0.0",
     "ts-node": "^10.9.0",
     "jest": "^29.0.0",
-=======
->>>>>>> 6ba04451
     "@types/express": "^4.17.0",
     "@types/jest": "^29.0.0",
     "@types/node": "^20.0.0",
@@ -47,10 +41,7 @@
     "@typescript-eslint/parser": "^6.0.0",
     "eslint": "^8.0.0",
     "jest": "^29.0.0",
-<<<<<<< HEAD
-=======
     "ts-node": "^10.9.0",
->>>>>>> 6ba04451
     "typescript": "^5.0.0"
   }
 }