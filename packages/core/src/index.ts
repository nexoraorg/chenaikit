--- conflicted
+++ resolved
@@ -1,4 +1,3 @@
-<<<<<<< HEAD
 /**
  * ChenAIKit Core SDK
  * 
@@ -21,6 +20,12 @@
 // Utility functions
 export * from './utils';
 
+// Main classes (from main branch)
+export { StellarConnector } from './stellar/connector';
+export { AIService } from './ai/service';
+export { CreditScorer } from './ai/credit-scorer';
+export { FraudDetector } from './ai/fraud-detector';
+
 // Version information
 export const VERSION = '0.1.0';
 
@@ -38,17 +43,4 @@
   cache: {
     ttl: 300, // 5 minutes
   },
-} as const;
-=======
-// Core exports
-export * from './stellar';
-export * from './ai';
-export * from './utils';
-export * from './types';
-
-// Main classes
-export { StellarConnector } from './stellar/connector';
-export { AIService } from './ai/service';
-export { CreditScorer } from './ai/credit-scorer';
-export { FraudDetector } from './ai/fraud-detector';
->>>>>>> 44ba487b
+} as const;